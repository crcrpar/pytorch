--- conflicted
+++ resolved
@@ -144,11 +144,7 @@
 }
 
 void masked_fill_kernel(TensorIterator& iter, Scalar value) {
-<<<<<<< HEAD
-  AT_DISPATCH_ALL_TYPES_AND_COMPLEX_AND2(ScalarType::Bool, ScalarType::BFloat16,
-=======
   AT_DISPATCH_ALL_TYPES_AND_C10_COMPLEX_AND2(at::ScalarType::Bool, at::ScalarType::BFloat16,
->>>>>>> 291869d6
     iter.dtype(), "masked_fill", [&] {
       scalar_t scalar_val = value.to<scalar_t>();
       auto mask_dtype = iter.input_dtype(1);
