--- conflicted
+++ resolved
@@ -60,99 +60,6 @@
 
 namespace at { namespace native {
 
-<<<<<<< HEAD
-template<int N>
-static OffsetCalculator<N> make_input_offset_calculator(const TensorIterator& iter) {
-  // array size can not be 0, this happens when N == 0
-  constexpr int array_size = std::max<int>(N, 1);
-  TORCH_INTERNAL_ASSERT(N == iter.ntensors() - 1);
-  std::array<const int64_t*, array_size> strides;
-  int64_t element_sizes[array_size];
-  for (int i = 0; i < N; i++) {
-    strides[i] = iter.strides(i + 1).data();
-    element_sizes[i] = iter.element_size(i + 1);
-  }
-  return OffsetCalculator<N>(iter.ndim(), iter.shape().data(), strides.data(), element_sizes);
-}
-
-static OffsetCalculator<1> make_output_offset_calculator(const TensorIterator& iter) {
-  std::array<const int64_t*, 1> strides;
-  strides[0] = iter.strides(0).data();
-  int64_t element_size = iter.element_size(0);
-  return OffsetCalculator<1>(iter.ndim(), iter.shape().data(), strides.data(), &element_size);
-}
-
-=======
-// NOTE: @zasdfgbnm is currently working on rewriting the gpu loops.
-// Some of the old codes has been moved to namespace legacy, and
-// new codes will be put into namespace modern. These two namespaces
-// will coexists for a while until the rewrite is done. Once the rewrite
-// is done, we will remove the legacy and modern namespace and everything
-// will be in at::native directly.
-namespace legacy {
-
-template<int nt, int vt, typename func_t>
-C10_LAUNCH_BOUNDS_2(nt, launch_bound2)
-__global__ void elementwise_kernel(int N, func_t f) {
-  int tid = threadIdx.x;
-  int nv = nt * vt;
-  int idx = nv * blockIdx.x + tid;
-  #pragma unroll
-  for (int i = 0; i < vt; i++) {
-    if (idx < N) {
-      f(idx);
-      idx += nt;
-    }
-  }
-}
-
-template<int nt, int vt, typename func_t>
-static void launch_kernel(int64_t N, const func_t& f) {
-  TORCH_INTERNAL_ASSERT(N >= 0 && N <= std::numeric_limits<int32_t>::max());
-  if (N == 0) {
-    return;
-  }
-  dim3 block(nt);
-  dim3 grid((N + block.x * vt - 1) / (block.x * vt));
-  auto stream = at::cuda::getCurrentCUDAStream();
-  elementwise_kernel<nt, vt, func_t><<<grid, block, 0, stream>>>(N, f);
-  AT_CUDA_CHECK(cudaGetLastError());
-}
-
-template <typename traits, typename func_t, typename index_t, size_t... INDEX>
-C10_HOST_DEVICE typename traits::result_type
-invoke_impl(const func_t &f, char *const C10_RESTRICT data[], const index_t strides[], int i,
-            std::index_sequence<INDEX...>) {
-  return f(*(typename traits::template arg<INDEX>::type*)(data[INDEX] + i * strides[INDEX])...);
-}
-
-template <typename func_t, typename index_t, typename traits = function_traits<func_t>>
-C10_HOST_DEVICE typename traits::result_type
-invoke(const func_t &f, char *const C10_RESTRICT data[], const index_t strides[], int i) {
-  using Indices = std::make_index_sequence<traits::arity>;
-  return invoke_impl<traits>(f, data, strides, i, Indices{});
-}
-
-template <typename traits, typename func_t, typename index_t, size_t... I>
-C10_HOST_DEVICE typename traits::result_type
-invoke_impl(const func_t &f, char *const C10_RESTRICT data[], const index_t strides[], const ScalarType dtypes[], int i,
-            std::index_sequence<I...>) {
-  return f(c10::fetch_and_cast<typename traits::template arg<I>::type>(dtypes[I], data[I] + i * strides[I])...);
-}
-
-template <typename func_t, typename index_t, typename traits = function_traits<func_t>>
-C10_HOST_DEVICE typename traits::result_type
-invoke(const func_t &f, char *const C10_RESTRICT data[], const index_t strides[], const ScalarType dtypes[], int i) {
-  using Indices = std::make_index_sequence<traits::arity>;
-  return invoke_impl<traits>(f, data, strides, dtypes, i, Indices{});
-}
-
-} // namespace legacy
-
-// See the note for namespace legacy above.
-namespace modern {
-
->>>>>>> 8254a638
 template<typename func_t, typename policy_t>
 __device__ inline void elementwise_kernel_helper(func_t f, policy_t policy) {
   using traits = function_traits<func_t>;
@@ -279,7 +186,6 @@
       launch_unrolled_kernel(numel, f, data, input_offset_calculator, output_offset_calculator, loader, storer);
     }
   } else {
-<<<<<<< HEAD
     at::detail::Array<ScalarType, traits::arity> dtypes;
     for (int i = 0; i < traits::arity; i++) {
       dtypes[i] = iter.tensor(i + 1).scalar_type();
@@ -290,16 +196,6 @@
       auto input_offset_calculator = TrivialOffsetCalculator<traits::arity>();
       auto output_offset_calculator = TrivialOffsetCalculator<1>();
       launch_unrolled_kernel(numel, f, data, input_offset_calculator, output_offset_calculator, loader, storer);
-=======
-    auto offset_calc = ::make_offset_calculator<traits::arity + 1>(iter);
-    if (needs_dynamic_casting<func_t>::check(iter)) {
-      legacy::launch_kernel<launch_size_nd, launch_bound2>(numel, [=]GPU_LAMBDA(int idx) {
-        auto offsets = offset_calc.get(idx);
-        void* out = data[0] + offsets[0];
-        arg0_t result = legacy::invoke(f, &data.data[1], &offsets.data[1], &dtypes.data[1], 1);
-        c10::cast_and_store<arg0_t>(dtypes[0], out, result);
-      });
->>>>>>> 8254a638
     } else {
       auto input_offset_calculator = make_input_offset_calculator<traits::arity>(iter);
       auto output_offset_calculator = make_output_offset_calculator(iter);
