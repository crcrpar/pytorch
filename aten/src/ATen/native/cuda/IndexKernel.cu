--- conflicted
+++ resolved
@@ -4,9 +4,9 @@
 #include <ATen/Dispatch.h>
 #include <ATen/native/TensorIterator.h>
 #include <ATen/core/Array.h>
-<<<<<<< HEAD
 #include <ATen/cuda/detail/OffsetCalculator.cuh>
 #include <ATen/cuda/CUDAContext.h>
+#include <ATen/ExpandUtils.h>
 
 namespace at { namespace native {
 
@@ -52,12 +52,6 @@
   return OffsetCalculator<N>(iter.ndim(), iter.shape().data(), strides.data());
 }
 
-=======
-#include <ATen/ExpandUtils.h>
-
-namespace at { namespace native {
-
->>>>>>> 8254a638
 template <typename func_t>
 void gpu_index_kernel(TensorIterator& iter, IntArrayRef index_size, IntArrayRef index_stride, const func_t& f) {
   int num_indices = index_size.size();
@@ -87,13 +81,8 @@
   char* out_ptr = (char*)iter.data_ptr(0);
   char* in_ptr = (char*)iter.data_ptr(1);
 
-<<<<<<< HEAD
   auto offset_calc = index_make_offset_calculator<3>(iter);
   launch_kernel<launch_size_nd, launch_bound2>(iter.numel(), [=]__device__(int idx) {
-=======
-  auto offset_calc = make_offset_calculator<3>(iter);
-  legacy::launch_kernel<launch_size_nd, launch_bound2>(iter.numel(), [=]__device__(int idx) {
->>>>>>> 8254a638
     auto offsets = offset_calc.get(idx);
     char* out_data = out_ptr + offsets[0];
     char* in_data = in_ptr + offsets[1];
